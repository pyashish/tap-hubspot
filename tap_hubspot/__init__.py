#!/usr/bin/env python3

import datetime
import itertools
import os
import re
import sys
import json

import attr
import backoff
import requests
import singer
import singer.metrics as metrics
from singer import utils
from singer import transform


LOGGER = singer.get_logger()
SESSION = requests.Session()
RUN_START = utils.strftime(datetime.datetime.utcnow())


class InvalidAuthException(Exception):
    pass

class SourceUnavailableException(Exception):
    pass

class DataFields:
    offset = 'offset'

class StateFields:
    offset = 'offset'
    this_stream = 'this_stream'

CHUNK_SIZES = {
    "email_events": 1000 * 60 * 60 * 24,
    "subscription_changes": 1000 * 60 * 60 * 24,
}

BASE_URL = "https://api.hubapi.com"
CONFIG = {
    "access_token": None,
    "token_expires": None,

    # in config.json
    "redirect_uri": None,
    "client_id": None,
    "client_secret": None,
    "refresh_token": None,
    "start_date": None,
}
STATE = {}

ENDPOINTS = {
    "contacts_properties":  "/properties/v1/contacts/properties",
    "contacts_all":         "/contacts/v1/lists/all/contacts/all",
    "contacts_recent":      "/contacts/v1/lists/recently_updated/contacts/recent",
    "contacts_detail":      "/contacts/v1/contact/vids/batch/",

    "companies_properties": "/companies/v2/properties",
    "companies_all":        "/companies/v2/companies/paged",
    "companies_recent":     "/companies/v2/companies/recent/modified",
    "companies_detail":     "/companies/v2/companies/{company_id}",

    "deals_properties":     "/properties/v1/deals/properties",
    "deals_all":            "/deals/v1/deal/paged",
    "deals_recent":         "/deals/v1/deal/recent/modified",
    "deals_detail":         "/deals/v1/deal/{deal_id}",

    "campaigns_all":        "/email/public/v1/campaigns/by-id",
    "campaigns_detail":     "/email/public/v1/campaigns/{campaign_id}",

    "subscription_changes": "/email/public/v1/subscriptions/timeline",
    "email_events":         "/email/public/v1/events",
    "contact_lists":        "/contacts/v1/lists",
    "forms":                "/forms/v2/forms",
    "workflows":            "/automation/v3/workflows",
    "keywords":             "/keywords/v1/keywords",
    "owners":               "/owners/v2/owners",
}


def xform(record, schema):
    return transform.transform(record, schema, transform.UNIX_MILLISECONDS_INTEGER_DATETIME_PARSING)


def get_start(key):
    if key not in STATE:
        STATE[key] = CONFIG['start_date']

    return STATE[key]


def get_url(endpoint, **kwargs):
    if endpoint not in ENDPOINTS:
        raise ValueError("Invalid endpoint {}".format(endpoint))

    return BASE_URL + ENDPOINTS[endpoint].format(**kwargs)


def get_field_type_schema(field_type):
    if field_type == "bool":
        return {"type": ["null", "boolean"]}

    elif field_type == "datetime":
        # valid unix milliseconds are not returned for this type,
        # so we have to just make these strings
        return {"type": ["null", "string"]}

    elif field_type == "number":
        # A value like 'N/A' can be returned for this type,
        # so we have to let this be a string sometimes
        return {"type": ["null", "number", "string"]}

    else:
        return {"type": ["null", "string"]}


def get_field_schema(field_type, extras=False):
    if extras:
        return {
            "type": "object",
            "properties": {
                "value": get_field_type_schema(field_type),
                "timestamp": get_field_type_schema("datetime"),
                "source": get_field_type_schema("string"),
                "sourceId": get_field_type_schema("string"),
            }
        }
    else:
        return {
            "type": "object",
            "properties": {
                "value": get_field_type_schema(field_type),
            }
        }


def parse_custom_schema(entity_name, data):
    return {
        field['name']: get_field_schema(
            field['type'], entity_name != "contacts")
        for field in data
    }


def get_custom_schema(entity_name):
    return parse_custom_schema(entity_name, request(get_url(entity_name + "_properties")).json())


def get_abs_path(path):
    return os.path.join(os.path.dirname(os.path.realpath(__file__)), path)

def load_schema(entity_name):
    schema = utils.load_json(get_abs_path('schemas/{}.json'.format(entity_name)))
    if entity_name in ["contacts", "companies", "deals"]:
        custom_schema = get_custom_schema(entity_name)
        schema['properties']['properties'] = {
            "type": "object",
            "properties": custom_schema,
        }

    return schema


def refresh_token():
    payload = {
        "grant_type": "refresh_token",
        "redirect_uri": CONFIG['redirect_uri'],
        "refresh_token": CONFIG['refresh_token'],
        "client_id": CONFIG['client_id'],
        "client_secret": CONFIG['client_secret'],
    }

    LOGGER.info("Refreshing token")
    resp = requests.post(BASE_URL + "/oauth/v1/token", data=payload)
    if resp.status_code == 403:
        raise InvalidAuthException(resp.content)

    resp.raise_for_status()
    auth = resp.json()
    CONFIG['access_token'] = auth['access_token']
    CONFIG['refresh_token'] = auth['refresh_token']
    CONFIG['token_expires'] = (
        datetime.datetime.utcnow() +
        datetime.timedelta(seconds=auth['expires_in'] - 600))
    LOGGER.info("Token refreshed. Expires at %s", CONFIG['token_expires'])


def giveup(exc):
    return exc.response is not None \
        and 400 <= exc.response.status_code < 500 \
        and exc.response.status_code != 429

def on_giveup(details):
    if len(details['args']) == 2:
        url, params = details['args']
    else:
        url = details['args']
        params = {}

    raise Exception("Giving up on request after {} tries with url {} and params {}" \
                    .format(details['tries'], url, params))

URL_SOURCE_RE = re.compile(BASE_URL + r'/(\w+)/')

def parse_source_from_url(url):
    match = URL_SOURCE_RE.match(url)
    if match:
        return match.group(1)
    return None


@backoff.on_exception(backoff.expo,
                      requests.exceptions.RequestException,
                      max_tries=5,
                      giveup=giveup,
                      on_giveup=on_giveup,
                      factor=2)
@utils.ratelimit(9, 1)
def request(url, params=None):
    if CONFIG['token_expires'] is None or CONFIG['token_expires'] < datetime.datetime.utcnow():
        refresh_token()

    params = params or {}
    headers = {'Authorization': 'Bearer {}'.format(CONFIG['access_token'])}
    if 'user_agent' in CONFIG:
        headers['User-Agent'] = CONFIG['user_agent']

    req = requests.Request('GET', url, params=params, headers=headers).prepare()
    LOGGER.info("GET %s", req.url)
    with metrics.http_request_timer(parse_source_from_url(url)) as timer:
        resp = SESSION.send(req)
<<<<<<< HEAD
        timer.tags[metrics.Tag.http_status_code] = resp.status_code
        resp.raise_for_status()
=======
        stats.http_status_code = resp.status_code
        if resp.status_code == 403:
            raise SourceUnavailableException(resp.content)
        else:
            resp.raise_for_status()
>>>>>>> 3db85a04

    return resp


def gen_request(url, params, path, more_key, offset_keys, offset_targets):
    if len(offset_keys) != len(offset_targets):
        raise ValueError("Number of offset_keys must match number of offset_targets")

<<<<<<< HEAD
    with metrics.record_counter(parse_source_from_url(url)) as counter:
=======
    if STATE.get("offset"):
        params.update(STATE["offset"])

    with singer.stats.Counter(source=parse_source_from_url(url)) as stats:
>>>>>>> 3db85a04
        while True:
            data = request(url, params).json()
            for row in data[path]:
                counter.increment()
                yield row

            if not data.get(more_key, False):
                break

            STATE["offset"] = {}
            for key, target in zip(offset_keys, offset_targets):
                if key in data:
                    params[target] = data[key]
                    STATE["offset"][target] = data[key]

            singer.write_state(STATE)

    STATE.pop("offset", None)
    singer.write_state(STATE)


def _sync_contact_vids(vids, schema):
    if len(vids) == 0:
        return

    data = request(get_url("contacts_detail"), params={'vid': vids}).json()
    for _, record in data.items():
        record = xform(record, schema)
        singer.write_record("contacts", record)


def sync_contacts():
    now = datetime.datetime.utcnow()
    last_sync = utils.strptime(get_start("contacts"))
    days_since_sync = (now - last_sync).days
    if days_since_sync > 30:
        endpoint = "contacts_all"
        offset_keys = ['vid-offset']
        offset_targets = ['vidOffset']
    else:
        endpoint = "contacts_recent"
        offset_keys = ['vid-offset', 'time-offset']
        offset_targets = ['vidOffset', 'timeOffset']

    schema = load_schema("contacts")
    singer.write_schema("contacts", schema, ["canonical-vid"])

    url = get_url(endpoint)
    params = {
        'showListMemberships': True,
        'count': 100,
    }
    vids = []

    for row in gen_request(url, params, 'contacts', 'has-more', offset_keys, offset_targets):
        modified_time = None
        if 'lastmodifieddate' in row['properties']:
            modified_time = utils.strptime(
                transform._transform_datetime( # pylint: disable=protected-access
                    row['properties']['lastmodifieddate']['value'],
                    transform.UNIX_MILLISECONDS_INTEGER_DATETIME_PARSING))

        if not modified_time or modified_time >= last_sync:
            vids.append(row['vid'])

        if len(vids) == 100:
            _sync_contact_vids(vids, schema)
            vids = []

    _sync_contact_vids(vids, schema)
    STATE["contacts"] = RUN_START
    singer.write_state(STATE)


def sync_companies():
    last_sync = utils.strptime(get_start("companies"))
    days_since_sync = (datetime.datetime.utcnow() - last_sync).days
    if days_since_sync > 30:
        endpoint = "companies_all"
        path = "companies"
        more_key = "has-more"
        offset_keys = ["offset"]
        offset_targets = ["offset"]
    else:
        endpoint = "companies_recent"
        path = "results"
        more_key = "hasMore"
        offset_keys = ["offset"]
        offset_targets = ["offset"]

    schema = load_schema('companies')
    singer.write_schema("companies", schema, ["companyId"])

    url = get_url(endpoint)
    params = {'count': 250}

    for row in gen_request(url, params, path, more_key, offset_keys, offset_targets):
        record = request(get_url("companies_detail", company_id=row['companyId'])).json()
        record = xform(record, schema)

        modified_time = None
        if 'hs_lastmodifieddate' in record:
            modified_time = utils.strptime(record['hs_lastmodifieddate']['value'])
        elif 'createdate' in record:
            modified_time = utils.strptime(record['createdate']['value'])

        if not modified_time or modified_time >= last_sync:
            singer.write_record("companies", record)

    STATE["companies"] = RUN_START
    singer.write_state(STATE)


def sync_deals():
    last_sync = utils.strptime(get_start("deals"))
    days_since_sync = (datetime.datetime.utcnow() - last_sync).days
    if days_since_sync > 30:
        endpoint = "deals_all"
        path = "deals"
    else:
        endpoint = "deals_recent"
        path = "results"

    schema = load_schema("deals")
    singer.write_schema("deals", schema, ["portalId", "dealId"])

    url = get_url(endpoint)
    params = {'count': 250}

    for row in gen_request(url, params, path, "hasMore", ["offset"], ["offset"]):
        record = request(get_url("deals_detail", deal_id=row['dealId'])).json()
        record = xform(record, schema)

        modified_time = None
        if 'hs_lastmodifieddate' in record:
            modified_time = utils.strptime(record['hs_lastmodifieddate']['value'])
        elif 'createdate' in record:
            modified_time = utils.strptime(record['createdate']['value'])

        if not modified_time or modified_time >= last_sync:
            singer.write_record("deals", record)

    STATE["deals"] = RUN_START
    singer.write_state(STATE)


def sync_campaigns():
    schema = load_schema("campaigns")
    singer.write_schema("campaigns", schema, ["id"])

    url = get_url("campaigns_all")
    params = {'limit': 500}

    for row in gen_request(url, params, "campaigns", "hasMore", ["offset"], ["offset"]):
        record = request(get_url("campaigns_detail", campaign_id=row['id'])).json()
        record = xform(record, schema)
        singer.write_record("campaigns", record)

    STATE["campaigns"] = RUN_START
    singer.write_state(STATE)


def sync_entity_chunked(entity_name, key_properties, path):
    schema = load_schema(entity_name)
    singer.write_schema(entity_name, schema, key_properties)

    start = get_start(entity_name)
    now_ts = int(datetime.datetime.utcnow().timestamp() * 1000)
    start_ts = int(utils.strptime(start).timestamp() * 1000)

    url = get_url(entity_name)

    with metrics.record_counter(entity_name) as counter:
        while start_ts < now_ts:
            end_ts = start_ts + CHUNK_SIZES[entity_name]
            params = {
                'startTimestamp': start_ts,
                'endTimestamp': end_ts,
                'limit': 1000,
            }

            while True:
                if STATE.get(StateFields.offset):
                    params[StateFields.offset] = STATE[StateFields.offset]
                data = request(url, params).json()
                for row in data[path]:
                    counter.increment()
                    singer.write_record(entity_name, xform(row, schema))
                if data.get('hasMore'):
                    STATE[StateFields.offset] = data[DataFields.offset]
                    LOGGER.info('Got more %s', STATE)
                    singer.write_state(STATE)
                else:
                    break

            utils.update_state(STATE, entity_name, datetime.datetime.utcfromtimestamp(end_ts / 1000)) # pylint: disable=line-too-long
            singer.write_state(STATE)
            start_ts = end_ts

    STATE.pop(StateFields.offset, None)
    singer.write_state(STATE)


def sync_subscription_changes():
    sync_entity_chunked("subscription_changes", ["timestamp", "portalId", "recipient"], "timeline")


def sync_email_events():
    sync_entity_chunked("email_events", ["id"], "events")


def sync_contact_lists():
    schema = load_schema("contact_lists")
    singer.write_schema("contact_lists", schema, ["internalListId"])

    url = get_url("contact_lists")
    params = {'count': 250}
    for row in gen_request(url, params, "lists", "has-more", ["offset"], ["offset"]):
        record = xform(row, schema)
        singer.write_record("contact_lists", record)

    STATE["contact_lists"] = RUN_START
    singer.write_state(STATE)


def sync_forms():
    schema = load_schema("forms")
    singer.write_schema("forms", schema, ["guid"])
    start = get_start("forms")

    data = request(get_url("forms")).json()
    for row in data:
        record = xform(row, schema)
        if record['updatedAt'] >= start:
            singer.write_record("forms", record)
            utils.update_state(STATE, "forms", record['updatedAt'])

    singer.write_state(STATE)


def sync_workflows():
    schema = load_schema("workflows")
    singer.write_schema("workflows", schema, ["id"])
    start = get_start("workflows")

    data = request(get_url("workflows")).json()
    for row in data['workflows']:
        record = xform(row, schema)
        if record['updatedAt'] >= start:
            singer.write_record("workflows", record)
            utils.update_state(STATE, "workflows", record['updatedAt'])

    singer.write_state(STATE)


def sync_keywords():
    schema = load_schema("keywords")
    singer.write_schema("keywords", schema, ["keyword_guid"])
    start = get_start("keywords")

    data = request(get_url("keywords")).json()
    for row in data['keywords']:
        record = xform(row, schema)
        if record['created_at'] >= start:
            singer.write_record("keywords", record)
            utils.update_state(STATE, "keywords", record['created_at'])

    singer.write_state(STATE)


def sync_owners():
    schema = load_schema("owners")
    singer.write_schema("owners", schema, ["portalId", "ownerId"])
    start = get_start("owners")

    data = request(get_url("owners")).json()
    for row in data:
        record = xform(row, schema)
        if record['updatedAt'] >= start:
            singer.write_record("owners", record)
            utils.update_state(STATE, "owners", record['updatedAt'])

    singer.write_state(STATE)

@attr.s
class Stream(object):
    name = attr.ib()
    sync = attr.ib()
    key_properties = attr.ib()

STREAMS = [
    # Do these first as they are incremental
    Stream('subscription_changes', sync_subscription_changes,
           ["timestamp", "portalId", "recipient"]),
    Stream('email_events', sync_email_events, ["id"]),

    # Do these last as they are full table
    Stream('forms', sync_forms, ["guid"]),
    Stream('workflows', sync_workflows, ["id"]),
    Stream('keywords', sync_keywords, ["keyword_guid"]),
    Stream('owners', sync_owners, ["portalId", "ownerId"]),
    Stream('campaigns', sync_campaigns, ["id"]),
    Stream('contact_lists', sync_contact_lists, ["internalListId"]),
    Stream('contacts', sync_contacts, ["canonical-vid"]),
    Stream('companies', sync_companies, ["companyId"]),
    Stream('deals', sync_deals, ["portalId", "dealId"])
]

def get_streams_to_sync(streams, state):
    target_stream = state.get(StateFields.this_stream)
    result = streams
    if target_stream:
        result = list(itertools.dropwhile(
            lambda x: x.name != target_stream, streams))
    if not result:
        raise Exception('Unknown stream {} in state'.format(target_stream))
    return result


def get_selected_streams(streams, annotated_schema):
    selected_streams = []
    for name, schema in annotated_schema['streams'].items():
        if schema.get('selected'):
            selected_stream = next((s for s in streams if s.name == name), None)
            if selected_stream:
                selected_streams.append(selected_stream)
    return selected_streams


def do_sync(annotated_schema):
    streams = get_streams_to_sync(STREAMS, STATE)
    streams = get_selected_streams(streams, annotated_schema)
    LOGGER.info('Starting sync. Will sync these streams: %s',
                [stream.name for stream in streams])
    for stream in streams:
        LOGGER.info('Syncing %s', stream.name)
        STATE[StateFields.this_stream] = stream.name
        singer.write_state(STATE)

        try:
            stream.sync() # pylint: disable=not-callable
        except SourceUnavailableException:
            pass

    STATE[StateFields.this_stream] = None
    singer.write_state(STATE)
    LOGGER.info("Sync completed")


def load_discovered_schema(stream):
    schema = load_schema(stream.name)
    for k in schema['properties']:
        schema['properties'][k]['inclusion'] = 'automatic'
    return schema


def discover_schemas():
    result = {'streams': {}}
    for stream in STREAMS:
        LOGGER.info('Loading schema for %s', stream.name)
        result['streams'][stream.name] = load_discovered_schema(stream)
    return result


def do_discover():
    LOGGER.info('Loading schemas')
    json.dump(discover_schemas(), sys.stdout, indent=4)


def main():
    args = utils.parse_args(
        ["redirect_uri",
         "client_id",
         "client_secret",
         "refresh_token",
         "start_date"])

    CONFIG.update(args.config)

    if args.state:
        STATE.update(args.state)

    if args.discover:
        do_discover()
    elif args.properties:
        do_sync(args.properties)
    else:
        LOGGER.info("No properties were selected")


if __name__ == '__main__':
    main()<|MERGE_RESOLUTION|>--- conflicted
+++ resolved
@@ -233,16 +233,12 @@
     LOGGER.info("GET %s", req.url)
     with metrics.http_request_timer(parse_source_from_url(url)) as timer:
         resp = SESSION.send(req)
-<<<<<<< HEAD
         timer.tags[metrics.Tag.http_status_code] = resp.status_code
-        resp.raise_for_status()
-=======
         stats.http_status_code = resp.status_code
         if resp.status_code == 403:
             raise SourceUnavailableException(resp.content)
         else:
             resp.raise_for_status()
->>>>>>> 3db85a04
 
     return resp
 
@@ -251,14 +247,10 @@
     if len(offset_keys) != len(offset_targets):
         raise ValueError("Number of offset_keys must match number of offset_targets")
 
-<<<<<<< HEAD
-    with metrics.record_counter(parse_source_from_url(url)) as counter:
-=======
     if STATE.get("offset"):
         params.update(STATE["offset"])
 
-    with singer.stats.Counter(source=parse_source_from_url(url)) as stats:
->>>>>>> 3db85a04
+    with metrics.record_counter(parse_source_from_url(url)) as counter:
         while True:
             data = request(url, params).json()
             for row in data[path]:
